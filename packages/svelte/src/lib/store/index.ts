--- conflicted
+++ resolved
@@ -16,11 +16,7 @@
   type XYPosition,
   type CoordinateExtent,
   type UpdateConnection,
-<<<<<<< HEAD
-=======
-  errorMessages,
   type NodeOrigin,
->>>>>>> ba3ee1c2
   type ConnectionState
 } from '@xyflow/system';
 
