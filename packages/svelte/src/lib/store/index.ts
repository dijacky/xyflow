--- conflicted
+++ resolved
@@ -9,6 +9,7 @@
   addEdge as addEdgeUtil,
   initialConnection,
   errorMessages,
+  pointToRendererPoint,
   type UpdateNodePositions,
   type InternalNodeUpdate,
   type ViewportHelperFunctionOptions,
@@ -16,13 +17,8 @@
   type XYPosition,
   type CoordinateExtent,
   type UpdateConnection,
-<<<<<<< HEAD
-  type NodeOrigin,
-  type ConnectionState
-=======
   type ConnectionState,
-  pointToRendererPoint
->>>>>>> 941898b9
+  type NodeOrigin
 } from '@xyflow/system';
 
 import type { EdgeTypes, NodeTypes, Node, Edge, FitViewOptions } from '$lib/types';
