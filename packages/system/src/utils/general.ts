import type {
  Dimensions,
  XYPosition,
  CoordinateExtent,
  Box,
  Rect,
  NodeBase,
  NodeOrigin,
  SnapGrid,
  Transform,
  InternalNodeBase,
  NodeLookup,
} from '../types';
import { type Viewport } from '../types';
import { getNodePositionWithOrigin, isInternalNodeBase } from './graph';

export const clamp = (val: number, min = 0, max = 1): number => Math.min(Math.max(val, min), max);

export const clampPosition = (position: XYPosition = { x: 0, y: 0 }, extent: CoordinateExtent) => ({
  x: clamp(position.x, extent[0][0], extent[1][0]),
  y: clamp(position.y, extent[0][1], extent[1][1]),
});

/**
 * Calculates the velocity of panning when the mouse is close to the edge of the canvas
 * @internal
 * @param value - One dimensional poition of the mouse (x or y)
 * @param min - Minimal position on canvas before panning starts
 * @param max - Maximal position on canvas before panning starts
 * @returns - A number between 0 and 1 that represents the velocity of panning
 */
const calcAutoPanVelocity = (value: number, min: number, max: number): number => {
  if (value < min) {
    return clamp(Math.abs(value - min), 1, 50) / 50;
  } else if (value > max) {
    return -clamp(Math.abs(value - max), 1, 50) / 50;
  }

  return 0;
};

export const calcAutoPan = (pos: XYPosition, bounds: Dimensions): number[] => {
  const xMovement = calcAutoPanVelocity(pos.x, 35, bounds.width - 35) * 20;
  const yMovement = calcAutoPanVelocity(pos.y, 35, bounds.height - 35) * 20;

  return [xMovement, yMovement];
};

export const getBoundsOfBoxes = (box1: Box, box2: Box): Box => ({
  x: Math.min(box1.x, box2.x),
  y: Math.min(box1.y, box2.y),
  x2: Math.max(box1.x2, box2.x2),
  y2: Math.max(box1.y2, box2.y2),
});

export const rectToBox = ({ x, y, width, height }: Rect): Box => ({
  x,
  y,
  x2: x + width,
  y2: y + height,
});

export const boxToRect = ({ x, y, x2, y2 }: Box): Rect => ({
  x,
  y,
  width: x2 - x,
  height: y2 - y,
});

export const nodeToRect = (node: InternalNodeBase | NodeBase, nodeOrigin: NodeOrigin = [0, 0]): Rect => {
  const { x, y } = isInternalNodeBase(node)
    ? node.internals.positionAbsolute
    : getNodePositionWithOrigin(node, nodeOrigin);

  return {
    x,
    y,
    width: node.measured?.width ?? node.width ?? 0,
    height: node.measured?.height ?? node.height ?? 0,
  };
};

export const nodeToBox = (node: InternalNodeBase | NodeBase, nodeOrigin: NodeOrigin = [0, 0]): Box => {
  const { x, y } = isInternalNodeBase(node)
    ? node.internals.positionAbsolute
    : getNodePositionWithOrigin(node, nodeOrigin);

  return {
    x,
    y,
    x2: x + (node.measured?.width ?? node.width ?? 0),
    y2: y + (node.measured?.height ?? node.height ?? 0),
  };
};

export const getBoundsOfRects = (rect1: Rect, rect2: Rect): Rect =>
  boxToRect(getBoundsOfBoxes(rectToBox(rect1), rectToBox(rect2)));

export const getOverlappingArea = (rectA: Rect, rectB: Rect): number => {
  const xOverlap = Math.max(0, Math.min(rectA.x + rectA.width, rectB.x + rectB.width) - Math.max(rectA.x, rectB.x));
  const yOverlap = Math.max(0, Math.min(rectA.y + rectA.height, rectB.y + rectB.height) - Math.max(rectA.y, rectB.y));

  return Math.ceil(xOverlap * yOverlap);
};

// eslint-disable-next-line @typescript-eslint/no-explicit-any
export const isRectObject = (obj: any): obj is Rect =>
  isNumeric(obj.width) && isNumeric(obj.height) && isNumeric(obj.x) && isNumeric(obj.y);

/* eslint-disable-next-line @typescript-eslint/no-explicit-any */
export const isNumeric = (n: any): n is number => !isNaN(n) && isFinite(n);

// used for a11y key board controls for nodes and edges

export const devWarn = (id: string, message: string) => {
  if (process.env.NODE_ENV === 'development') {
    console.warn(`[React Flow]: ${message} Help: https://reactflow.dev/error#${id}`);
  }
};

export const getPositionWithOrigin = ({
  x,
  y,
  width,
  height,
  origin = [0, 0],
}: {
  x: number;
  y: number;
  width: number;
  height: number;
  origin?: NodeOrigin;
}): XYPosition => {
  if (!width || !height || origin[0] < 0 || origin[1] < 0 || origin[0] > 1 || origin[1] > 1) {
    return { x, y };
  }

  return {
    x: x - width * origin[0],
    y: y - height * origin[1],
  };
};

export const snapPosition = (position: XYPosition, snapGrid: SnapGrid = [1, 1]): XYPosition => {
  return {
    x: snapGrid[0] * Math.round(position.x / snapGrid[0]),
    y: snapGrid[1] * Math.round(position.y / snapGrid[1]),
  };
};

export const pointToRendererPoint = (
  { x, y }: XYPosition,
  [tx, ty, tScale]: Transform,
  snapToGrid = false,
  snapGrid: SnapGrid = [1, 1]
): XYPosition => {
  const position: XYPosition = {
    x: (x - tx) / tScale,
    y: (y - ty) / tScale,
  };

  return snapToGrid ? snapPosition(position, snapGrid) : position;
};

export const rendererPointToPoint = ({ x, y }: XYPosition, [tx, ty, tScale]: Transform): XYPosition => {
  return {
    x: x * tScale + tx,
    y: y * tScale + ty,
  };
};

/**
 * Returns a viewport that encloses the given bounds with optional padding.
 * @public
 * @remarks You can determine bounds of nodes with {@link getNodesBounds} and {@link getBoundsOfRects}
 * @param bounds - Bounds to fit inside viewport
 * @param width - Width of the viewport
 * @param height  - Height of the viewport
 * @param minZoom - Minimum zoom level of the resulting viewport
 * @param maxZoom - Maximum zoom level of the resulting viewport
 * @param padding - Optional padding around the bounds
 * @returns A transforned {@link Viewport} that encloses the given bounds which you can pass to e.g. {@link setViewport}
 * @example
 * const { x, y, zoom } = getViewportForBounds(
  { x: 0, y: 0, width: 100, height: 100},
  1200, 800, 0.5, 2);
 */
export const getViewportForBounds = (
  bounds: Rect,
  width: number,
  height: number,
  minZoom: number,
  maxZoom: number,
  padding: number
): Viewport => {
  const xZoom = width / (bounds.width * (1 + padding));
  const yZoom = height / (bounds.height * (1 + padding));
  const zoom = Math.min(xZoom, yZoom);
  const clampedZoom = clamp(zoom, minZoom, maxZoom);
  const boundsCenterX = bounds.x + bounds.width / 2;
  const boundsCenterY = bounds.y + bounds.height / 2;
  const x = width / 2 - boundsCenterX * clampedZoom;
  const y = height / 2 - boundsCenterY * clampedZoom;

  return { x, y, zoom: clampedZoom };
};

export const isMacOs = () => typeof navigator !== 'undefined' && navigator?.userAgent?.indexOf('Mac') >= 0;

export function isCoordinateExtent(extent?: CoordinateExtent | 'parent'): extent is CoordinateExtent {
  return extent !== undefined && extent !== 'parent';
}

export function getNodeDimensions(node: {
  measured?: { width?: number; height?: number };
  width?: number;
  height?: number;
  initialWidth?: number;
  initialHeight?: number;
}): { width: number; height: number } {
  return {
    width: node.measured?.width ?? node.width ?? node.initialWidth ?? 0,
    height: node.measured?.height ?? node.height ?? node.initialHeight ?? 0,
  };
}

export function nodeHasDimensions<NodeType extends NodeBase = NodeBase>(node: NodeType): boolean {
  return (
    (node.measured?.width ?? node.width ?? node.initialWidth) !== undefined &&
    (node.measured?.height ?? node.height ?? node.initialHeight) !== undefined
  );
}

/**
 * Convert child position to aboslute position
 *
 * @internal
 * @param position
 * @param parentId
 * @param nodeLookup
 * @param nodeOrigin
 * @returns an internal node with an absolute position
 */
export function evaluateAbsolutePosition(
  position: XYPosition,
  dimensions: { width: number; height: number },
  parentId: string,
  nodeLookup: NodeLookup,
  nodeOrigin: NodeOrigin
): XYPosition {
  const positionAbsolute = { ...position };

<<<<<<< HEAD
  const parent = nodeLookup.get(parentId);
  if (parent) {
    positionAbsolute.x += parent.internals.positionAbsolute.x - dimensions.width * nodeOrigin[0];
    positionAbsolute.y += parent.internals.positionAbsolute.y - dimensions.height * nodeOrigin[1];
=======
  while (nextParentId) {
    const parent = nodeLookup.get(nextParentId);
    nextParentId = parent?.parentId;

    if (parent) {
      const origin = parent.origin || nodeOrigin;
      const xOffset = (parent.measured.width ?? 0) * origin[0];
      const yOffset = (parent.measured.height ?? 0) * origin[1];
      positionAbsolute.x += parent.position.x - xOffset;
      positionAbsolute.y += parent.position.y - yOffset;
    }
>>>>>>> bedd0566
  }

  return positionAbsolute;
}<|MERGE_RESOLUTION|>--- conflicted
+++ resolved
@@ -250,12 +250,6 @@
 ): XYPosition {
   const positionAbsolute = { ...position };
 
-<<<<<<< HEAD
-  const parent = nodeLookup.get(parentId);
-  if (parent) {
-    positionAbsolute.x += parent.internals.positionAbsolute.x - dimensions.width * nodeOrigin[0];
-    positionAbsolute.y += parent.internals.positionAbsolute.y - dimensions.height * nodeOrigin[1];
-=======
   while (nextParentId) {
     const parent = nodeLookup.get(nextParentId);
     nextParentId = parent?.parentId;
@@ -264,10 +258,9 @@
       const origin = parent.origin || nodeOrigin;
       const xOffset = (parent.measured.width ?? 0) * origin[0];
       const yOffset = (parent.measured.height ?? 0) * origin[1];
-      positionAbsolute.x += parent.position.x - xOffset;
-      positionAbsolute.y += parent.position.y - yOffset;
+      positionAbsolute.x += parent.internals.positionAbsolute.x - dimensions.width * nodeOrigin[0];
+      positionAbsolute.y += parent.internals.positionAbsolute.y - dimensions.height * nodeOrigin[1];
     }
->>>>>>> bedd0566
   }
 
   return positionAbsolute;
