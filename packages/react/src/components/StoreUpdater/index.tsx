/*
 * This component helps us to update the store with the vlues coming from the user.
 * We distinguish between values we can update directly with `useDirectStoreUpdater` (like `snapGrid`)
 * and values that have a dedicated setter function in the store (like `setNodes`).
 */
import { useEffect, useRef } from 'react';
import { shallow } from 'zustand/shallow';
import { infiniteExtent, type CoordinateExtent } from '@xyflow/system';

import { useStore, useStoreApi } from '../../hooks/useStore';
import type { Node, Edge, ReactFlowState, ReactFlowProps, FitViewOptions } from '../../types';
import { defaultNodeOrigin } from '../../container/ReactFlow/init-values';

// these fields exist in the global store and we need to keep them up to date
const reactFlowFieldsToTrack = [
  'nodes',
  'edges',
  'defaultNodes',
  'defaultEdges',
  'onConnect',
  'onConnectStart',
  'onConnectEnd',
  'onClickConnectStart',
  'onClickConnectEnd',
  'nodesDraggable',
  'nodesConnectable',
  'nodesFocusable',
  'edgesFocusable',
  'edgesUpdatable',
  'elevateNodesOnSelect',
  'elevateEdgesOnSelect',
  'minZoom',
  'maxZoom',
  'nodeExtent',
  'onNodesChange',
  'onEdgesChange',
  'elementsSelectable',
  'connectionMode',
  'snapGrid',
  'snapToGrid',
  'translateExtent',
  'connectOnClick',
  'defaultEdgeOptions',
  'fitView',
  'fitViewOptions',
  'onNodesDelete',
  'onEdgesDelete',
  'onDelete',
  'onNodeDrag',
  'onNodeDragStart',
  'onNodeDragStop',
  'onSelectionDrag',
  'onSelectionDragStart',
  'onSelectionDragStop',
  'onMoveStart',
  'onMove',
  'onMoveEnd',
  'noPanClassName',
  'nodeOrigin',
  'autoPanOnConnect',
  'autoPanOnNodeDrag',
  'onError',
  'connectionRadius',
  'isValidConnection',
  'selectNodesOnDrag',
  'nodeDragThreshold',
  'onBeforeDelete',
] as const;

type ReactFlowFieldsToTrack = (typeof reactFlowFieldsToTrack)[number];
type StoreUpdaterProps<NodeType extends Node = Node, EdgeType extends Edge = Edge> = Pick<
  ReactFlowProps<NodeType, EdgeType>,
  ReactFlowFieldsToTrack
> & {
  rfId: string;
};

// rfId doesn't exist in ReactFlowProps, but it's one of the fields we want to update
const fieldsToTrack = [...reactFlowFieldsToTrack, 'rfId'] as const;

const selector = (s: ReactFlowState) => ({
  setNodes: s.setNodes,
  setEdges: s.setEdges,
  setMinZoom: s.setMinZoom,
  setMaxZoom: s.setMaxZoom,
  setTranslateExtent: s.setTranslateExtent,
  setNodeExtent: s.setNodeExtent,
  reset: s.reset,
  setDefaultNodesAndEdges: s.setDefaultNodesAndEdges,
});

<<<<<<< HEAD
export function StoreUpdater<NodeType extends Node = Node, EdgeType extends Edge = Edge>(
  props: StoreUpdaterProps<NodeType, EdgeType>
) {
=======
const initPrevValues = {
  // these are values that are also passed directly to other components
  // than the StoreUpdater. We can reduce the number of setStore calls
  // by setting the same values here as prev fields.
  translateExtent: infiniteExtent,
  nodeOrigin: defaultNodeOrigin,
  minZoom: 0.5,
  maxZoom: 2,
  elementsSelectable: true,
  noPanClassName: 'nopan',
  rfId: '1',
};

export function StoreUpdater(props: StoreUpdaterProps) {
>>>>>>> 6eea7eb2
  const {
    setNodes,
    setEdges,
    setMinZoom,
    setMaxZoom,
    setTranslateExtent,
    setNodeExtent,
    reset,
    setDefaultNodesAndEdges,
  } = useStore(selector, shallow);
  const store = useStoreApi();

  useEffect(() => {
    setDefaultNodesAndEdges(props.defaultNodes, props.defaultEdges);

    return () => {
      // when we reset the store we also need to reset the previous fields
      previousFields.current = initPrevValues;
      reset();
    };
  }, []);

<<<<<<< HEAD
  const previousFields = useRef<Partial<StoreUpdaterProps<NodeType, EdgeType>>>({
    // these are values that are also passed directly to other components
    // than the StoreUpdater. We can reduce the number of setStore calls
    // by setting the same values here as prev fields.
    translateExtent: infiniteExtent,
    nodeOrigin: initNodeOrigin,
    minZoom: 0.5,
    maxZoom: 2,
    elementsSelectable: true,
    noPanClassName: 'nopan',
    rfId: '1',
  });
=======
  const previousFields = useRef<Partial<StoreUpdaterProps>>(initPrevValues);
>>>>>>> 6eea7eb2

  useEffect(
    () => {
      for (const fieldName of fieldsToTrack) {
        const fieldValue = props[fieldName];
        const previousFieldValue = previousFields.current[fieldName];

        if (fieldValue === previousFieldValue) continue;
        if (typeof props[fieldName] === 'undefined') continue;

        // Custom handling with dedicated setters for some fields
        if (fieldName === 'nodes') setNodes(fieldValue as Node[]);
        else if (fieldName === 'edges') setEdges(fieldValue as Edge[]);
        else if (fieldName === 'minZoom') setMinZoom(fieldValue as number);
        else if (fieldName === 'maxZoom') setMaxZoom(fieldValue as number);
        else if (fieldName === 'translateExtent') setTranslateExtent(fieldValue as CoordinateExtent);
        else if (fieldName === 'nodeExtent') setNodeExtent(fieldValue as CoordinateExtent);
        // Renamed fields
        else if (fieldName === 'fitView') store.setState({ fitViewOnInit: fieldValue as boolean });
        else if (fieldName === 'fitViewOptions') store.setState({ fitViewOnInitOptions: fieldValue as FitViewOptions });
        // General case
        else store.setState({ [fieldName]: fieldValue });
      }

      previousFields.current = props;
    },
    // Only re-run the effect if one of the fields we track changes
    fieldsToTrack.map((fieldName) => props[fieldName])
  );

  return null;
}<|MERGE_RESOLUTION|>--- conflicted
+++ resolved
@@ -89,11 +89,6 @@
   setDefaultNodesAndEdges: s.setDefaultNodesAndEdges,
 });
 
-<<<<<<< HEAD
-export function StoreUpdater<NodeType extends Node = Node, EdgeType extends Edge = Edge>(
-  props: StoreUpdaterProps<NodeType, EdgeType>
-) {
-=======
 const initPrevValues = {
   // these are values that are also passed directly to other components
   // than the StoreUpdater. We can reduce the number of setStore calls
@@ -107,8 +102,9 @@
   rfId: '1',
 };
 
-export function StoreUpdater(props: StoreUpdaterProps) {
->>>>>>> 6eea7eb2
+export function StoreUpdater<NodeType extends Node = Node, EdgeType extends Edge = Edge>(
+  props: StoreUpdaterProps<NodeType, EdgeType>
+) {
   const {
     setNodes,
     setEdges,
@@ -131,22 +127,7 @@
     };
   }, []);
 
-<<<<<<< HEAD
-  const previousFields = useRef<Partial<StoreUpdaterProps<NodeType, EdgeType>>>({
-    // these are values that are also passed directly to other components
-    // than the StoreUpdater. We can reduce the number of setStore calls
-    // by setting the same values here as prev fields.
-    translateExtent: infiniteExtent,
-    nodeOrigin: initNodeOrigin,
-    minZoom: 0.5,
-    maxZoom: 2,
-    elementsSelectable: true,
-    noPanClassName: 'nopan',
-    rfId: '1',
-  });
-=======
-  const previousFields = useRef<Partial<StoreUpdaterProps>>(initPrevValues);
->>>>>>> 6eea7eb2
+  const previousFields = useRef<Partial<StoreUpdaterProps<NodeType, EdgeType>>>(initPrevValues);
 
   useEffect(
     () => {
