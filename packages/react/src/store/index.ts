--- conflicted
+++ resolved
@@ -12,11 +12,8 @@
   EdgeSelectionChange,
   NodeSelectionChange,
   ParentExpandChild,
-<<<<<<< HEAD
   initialConnection,
-=======
   NodeOrigin,
->>>>>>> ba3ee1c2
 } from '@xyflow/system';
 
 import { applyEdgeChanges, applyNodeChanges, createSelectionChange, getSelectionChanges } from '../utils/changes';
