--- conflicted
+++ resolved
@@ -7,11 +7,8 @@
   updateConnectionLookup,
   devWarn,
   getInternalNodesBounds,
-<<<<<<< HEAD
+  NodeOrigin,
   initialConnection,
-=======
-  NodeOrigin,
->>>>>>> ba3ee1c2
 } from '@xyflow/system';
 
 import type { Edge, InternalNode, Node, ReactFlowStore } from '../types';
