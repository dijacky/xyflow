--- conflicted
+++ resolved
@@ -57,18 +57,6 @@
 }
 ```
 
-<<<<<<< HEAD
-## Local Development
-=======
-## Community Packages
-
-* [useUndoable](https://github.com/Infinium8/useUndoable) - Hook for undo/redo functionality with an explicit React Flow example
-* [react-flow-smart-edge](https://github.com/tisoap/react-flow-smart-edge) - Custom edge that doesn't intersect with nodes
-* [Feliz.ReactFlow](https://github.com/tforkmann/Feliz.ReactFlow) - Feliz React Bindings for React Flow
-
-## Development
->>>>>>> ce2aa46e
-
 Before you start you need to install the React Flow dependencies via `npm install` and the ones of the examples `cd example && npm install`.
 
 If you want to contribute or develop custom features the easiest way is to start the dev server:
